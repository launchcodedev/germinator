--- conflicted
+++ resolved
@@ -1,11 +1,7 @@
 {
   "name": "@servall/germinator",
   "version": "0.2.0",
-<<<<<<< HEAD
-  "description": "A package to help with seeding postgres databases using yaml",
-=======
   "description": "A package to help with seeding databases using declarative seeds",
->>>>>>> 2a559570
   "main": "dist/index.js",
   "types": "types/index.d.ts",
   "license": "UNLICENSED",
